--- conflicted
+++ resolved
@@ -1,6 +1,3 @@
-<<<<<<< HEAD
-import uuid
-=======
 """
 Relation and expression system for energy community modeling.
 
@@ -11,7 +8,7 @@
 """
 
 import re
->>>>>>> d0831519
+import uuid
 from abc import ABC, abstractmethod
 from enum import Enum
 from typing import Any, List, Optional, Union
