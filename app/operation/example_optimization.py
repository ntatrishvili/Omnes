import time

import numpy as np
import pulp
from pulp import LpStatusOptimal
import numpy as np
import matplotlib.pyplot as plt
import matplotlib.cm as cm

from utils.logging_setup import get_logger

<<<<<<< HEAD
def plot_energy_flows(kwargs, time_range_to_plot=None):
    time_set = kwargs["time_set"]
    nT = len(time_set)
    if time_range_to_plot is None:
        time_range_to_plot = range(nT)

    # Identify all components automatically
    pv_names = {k.split(".")[0] for k in kwargs if k.startswith("pv") and ".p_pv" in k}
    load_names = {
        k.split(".")[0] for k in kwargs if k.startswith("load") and ".p_cons" in k
    }
    bess_names = {
        k.split(".")[0] for k in kwargs if k.startswith("battery") and ".p_bess_in" in k
    }
    slack_names = {
        k.split(".")[0] for k in kwargs if k.startswith("slack") and ".p_slack_in" in k
    }

    # --- Extract and sum all variables ---
    # PV production
    pv_profiles = {
        pv: np.array([pulp.value(kwargs[f"{pv}.p_pv"][t]) for t in time_set])
        for pv in pv_names
    }
    pv_sum = sum(pv_profiles.values())

    # Loads
    load_profiles = {
        ld: np.array([pulp.value(kwargs[f"{ld}.p_cons"][t]) for t in time_set])
        for ld in load_names
    }
    load_sum = sum(load_profiles.values())

    # Battery flows
    bess_in_profiles = {
        b: np.array([pulp.value(kwargs[f"{b}.p_bess_in"][t]) for t in time_set])
        for b in bess_names
    }
    bess_out_profiles = {
        b: np.array([pulp.value(kwargs[f"{b}.p_bess_out"][t]) for t in time_set])
        for b in bess_names
    }
    e_bess_profiles = {
        b: np.array([pulp.value(kwargs[f"{b}.e_bess_stor"][t]) for t in time_set])
        for b in bess_names
    }
    bess_in_sum = sum(bess_in_profiles.values()) if bess_in_profiles else np.zeros(nT)
    bess_out_sum = (
        sum(bess_out_profiles.values()) if bess_out_profiles else np.zeros(nT)
    )

    # Slack (import/export)
    slack_in_sum = np.sum(
        [
            np.array([pulp.value(kwargs[f"{s}.p_slack_in"][t]) for t in time_set])
            for s in slack_names
        ],
        axis=0,
    )
    slack_out_sum = np.sum(
        [
            np.array([pulp.value(kwargs[f"{s}.p_slack_out"][t]) for t in time_set])
            for s in slack_names
        ],
        axis=0,
    )

    # --- Compute basic metrics ---
    total_charge_hours = sum(np.sum(v > 0) for v in bess_in_profiles.values()) // 4
    total_discharge_hours = sum(np.sum(v > 0) for v in bess_out_profiles.values()) // 4
    print(f"Total charge hours: {total_charge_hours}")
    print(f"Total discharge hours: {total_discharge_hours}")

    # --- Plot setup ---
    plt.figure(figsize=(10, 6))
    colors_bess = cm.Greys(np.linspace(0.4, 0.8, len(bess_names))) if bess_names else []
    colors_pv = cm.Reds(np.linspace(0.5, 0.9, len(pv_names))) if pv_names else []
    colors_load = (
        cm.Greens(np.linspace(0.5, 0.9, len(load_names))) if load_names else []
    )

    # --- Plot PVs ---
    for color, (pv, p) in zip(colors_pv, pv_profiles.items()):
        plt.plot(
            time_range_to_plot,
            p[time_range_to_plot],
            color=color,
            lw=1.5,
            label=f"{pv} (PV)",
        )
    plt.plot(
        time_range_to_plot, pv_sum[time_range_to_plot], "r", lw=2.5, label="Total PV"
    )

    # --- Plot loads ---
    for color, (ld, p) in zip(colors_load, load_profiles.items()):
        plt.plot(
            time_range_to_plot,
            p[time_range_to_plot],
            color=color,
            lw=1.5,
            linestyle="--",
            label=f"{ld} (Load)",
        )
    plt.plot(
        time_range_to_plot,
        load_sum[time_range_to_plot],
        "g--",
        lw=2.5,
        label="Total Load",
    )

    # --- Plot battery charge/discharge ---
    bottom_charge = np.zeros_like(time_set, dtype=float)
    bottom_discharge = np.zeros_like(time_set, dtype=float)
    for color, (b, p_in) in zip(colors_bess, bess_in_profiles.items()):
        plt.bar(
            time_range_to_plot,
            p_in[time_range_to_plot],
            color=color,
            width=1.0,
            label=f"{b} charge",
            bottom=bottom_charge[time_range_to_plot],
        )
        bottom_charge[time_range_to_plot] += p_in[time_range_to_plot]
    for color, (b, p_out) in zip(colors_bess, bess_out_profiles.items()):
        plt.bar(
            time_range_to_plot,
            -p_out[time_range_to_plot],
            color=color,
            width=1.0,
            alpha=0.7,
            label=f"{b} discharge",
            bottom=bottom_discharge[time_range_to_plot],
        )
        bottom_discharge[time_range_to_plot] -= p_out[time_range_to_plot]

    # --- Plot stored energy (averaged scaling) ---
    if e_bess_profiles:
        e_sum = sum(e_bess_profiles.values())
        plt.step(
            time_range_to_plot,
            e_sum[time_range_to_plot] / 8,
            "b",
            alpha=0.8,
            lw=2,
            label="Stored energy / 8",
        )

    # --- Slack ---
    plt.plot(
        time_range_to_plot,
        slack_in_sum[time_range_to_plot],
        "k:",
        lw=1.5,
        label="Slack import",
    )
    plt.plot(
        time_range_to_plot,
        -slack_out_sum[time_range_to_plot],
        "k--",
        lw=1.5,
        label="Slack export",
    )

    plt.ylabel("Power / Energy (kWh)")
    plt.xlabel("Time (quarter-hours)")
    plt.title("Energy System Operation Overview")
    plt.legend(loc="best", fontsize=9, ncol=2)
    plt.tight_layout()
    plt.show()


def optimize_energy_system(**kwargs):
    time_set = kwargs["time_set"]

    # Automatically detect all components
    pv_names = {k.split(".")[0] for k in kwargs if k.startswith("pv") and ".p_pv" in k}
    load_names = {
        k.split(".")[0] for k in kwargs if k.startswith("load") and ".p_cons" in k
    }
    bess_names = {
        k.split(".")[0] for k in kwargs if k.startswith("battery") and ".p_bess_in" in k
    }
    slack_names = {
        k.split(".")[0] for k in kwargs if k.startswith("slack") and ".p_slack_in" in k
    }

    prob = pulp.LpProblem("CSCopt", pulp.LpMinimize)

    # Global energy balance
    for t in time_set:
        total_pv = np.sum(kwargs[f"{pv}.p_pv"][t] for pv in pv_names)
        total_load = np.sum(kwargs[f"{load}.p_cons"][t] for load in load_names)
        total_bess_in = pulp.lpSum(kwargs[f"{b}.p_bess_in"][t] for b in bess_names)
        total_bess_out = pulp.lpSum(kwargs[f"{b}.p_bess_out"][t] for b in bess_names)
        total_slack_in = pulp.lpSum(kwargs[f"{s}.p_slack_in"][t] for s in slack_names)
        total_slack_out = pulp.lpSum(kwargs[f"{s}.p_slack_out"][t] for s in slack_names)

        # Energy balance constraint
        # We need to know which one is in and which one is out
        # Generation + Discharge + Import = Consumption + Charge + Export
        prob += (
            total_pv + total_slack_out + total_bess_out
            == total_load + total_slack_in + total_bess_in
        )

        # Battery constraints
        for b in bess_names:
            p_in = kwargs[f"{b}.p_bess_in"]
            p_out = kwargs[f"{b}.p_bess_out"]
            e_stor = kwargs[f"{b}.e_bess_stor"]
            cap = kwargs[f"{b}.capacity"]
            max_p = kwargs[f"{b}.max_charge_rate"]

            # maximum input and output power and mutual exclusivity
            k = (t + 1) % len(time_set)
            prob += e_stor[k] - e_stor[t] == p_in[t] - p_out[t]
            prob += e_stor[t] <= cap
            prob += p_in[t] <= min(
                max_p, (total_pv - total_load if total_pv > total_load else 0)
            )
            prob += p_out[t] <= min(
                max_p, (total_load - total_pv if total_load > total_pv else 0)
            )

    # Objective: minimize total exchange with the grid
    prob += pulp.lpSum(
        kwargs[f"{s}.p_slack_in"][t] + kwargs[f"{s}.p_slack_out"][t]
        for s in slack_names
        for t in time_set
    )

    status = prob.solve(pulp.GUROBI_CMD(msg=True))
    if pulp.LpStatus[status] != "Optimal":
        raise RuntimeError(f"Optimization failed: {pulp.LpStatus[status]}")

    plot_energy_flows(kwargs, time_range_to_plot=range(11040, 11136))

=======
log = get_logger(__name__)


def plot_energy_flows(kwargs, time_range_to_plot=None):
    time_set = kwargs["time_set"]
    nT = len(time_set)
    if time_range_to_plot is None:
        time_range_to_plot = range(nT)

    # Identify all components automatically
    pv_names = {k.split(".")[0] for k in kwargs if k.startswith("pv") and ".p_pv" in k}
    load_names = {
        k.split(".")[0] for k in kwargs if k.startswith("load") and ".p_cons" in k
    }
    bess_names = {
        k.split(".")[0] for k in kwargs if k.startswith("battery") and ".p_bess_in" in k
    }
    slack_names = {
        k.split(".")[0] for k in kwargs if k.startswith("slack") and ".p_slack_in" in k
    }

    # --- Extract and sum all variables ---
    # PV production
    pv_profiles = {
        pv: np.array([pulp.value(kwargs[f"{pv}.p_pv"][t]) for t in time_set])
        for pv in pv_names
    }
    pv_sum = sum(pv_profiles.values())

    # Loads
    load_profiles = {
        ld: np.array([pulp.value(kwargs[f"{ld}.p_cons"][t]) for t in time_set])
        for ld in load_names
    }
    load_sum = sum(load_profiles.values())

    # Battery flows
    bess_in_profiles = {
        b: np.array([pulp.value(kwargs[f"{b}.p_bess_in"][t]) for t in time_set])
        for b in bess_names
    }
    bess_out_profiles = {
        b: np.array([pulp.value(kwargs[f"{b}.p_bess_out"][t]) for t in time_set])
        for b in bess_names
    }
    e_bess_profiles = {
        b: np.array([pulp.value(kwargs[f"{b}.e_bess_stor"][t]) for t in time_set])
        for b in bess_names
    }
    bess_in_sum = sum(bess_in_profiles.values()) if bess_in_profiles else np.zeros(nT)
    bess_out_sum = (
        sum(bess_out_profiles.values()) if bess_out_profiles else np.zeros(nT)
    )

    # Slack (import/export)
    slack_in_sum = np.sum(
        [
            np.array([pulp.value(kwargs[f"{s}.p_slack_in"][t]) for t in time_set])
            for s in slack_names
        ],
        axis=0,
    )
    slack_out_sum = np.sum(
        [
            np.array([pulp.value(kwargs[f"{s}.p_slack_out"][t]) for t in time_set])
            for s in slack_names
        ],
        axis=0,
    )

    # --- Compute basic metrics ---
    total_charge_hours = sum(np.sum(v > 0) for v in bess_in_profiles.values()) // 4
    total_discharge_hours = sum(np.sum(v > 0) for v in bess_out_profiles.values()) // 4
    print(f"Total charge hours: {total_charge_hours}")
    print(f"Total discharge hours: {total_discharge_hours}")

    # --- Plot setup ---
    plt.figure(figsize=(10, 6))
    colors_bess = cm.Greys(np.linspace(0.4, 0.8, len(bess_names))) if bess_names else []
    colors_pv = cm.Reds(np.linspace(0.5, 0.9, len(pv_names))) if pv_names else []
    colors_load = (
        cm.Greens(np.linspace(0.5, 0.9, len(load_names))) if load_names else []
    )

    # --- Plot PVs ---
    for color, (pv, p) in zip(colors_pv, pv_profiles.items()):
        plt.plot(
            time_range_to_plot,
            p[time_range_to_plot],
            color=color,
            lw=1.5,
            label=f"{pv} (PV)",
        )
    plt.plot(
        time_range_to_plot, pv_sum[time_range_to_plot], "r", lw=2.5, label="Total PV"
    )

    # --- Plot loads ---
    for color, (ld, p) in zip(colors_load, load_profiles.items()):
        plt.plot(
            time_range_to_plot,
            p[time_range_to_plot],
            color=color,
            lw=1.5,
            linestyle="--",
            label=f"{ld} (Load)",
        )
    plt.plot(
        time_range_to_plot,
        load_sum[time_range_to_plot],
        "g--",
        lw=2.5,
        label="Total Load",
    )

    # --- Plot battery charge/discharge ---
    bottom_charge = np.zeros_like(time_set, dtype=float)
    bottom_discharge = np.zeros_like(time_set, dtype=float)
    for color, (b, p_in) in zip(colors_bess, bess_in_profiles.items()):
        plt.bar(
            time_range_to_plot,
            p_in[time_range_to_plot],
            color=color,
            width=1.0,
            label=f"{b} charge",
            bottom=bottom_charge[time_range_to_plot],
        )
        bottom_charge[time_range_to_plot] += p_in[time_range_to_plot]
    for color, (b, p_out) in zip(colors_bess, bess_out_profiles.items()):
        plt.bar(
            time_range_to_plot,
            -p_out[time_range_to_plot],
            color=color,
            width=1.0,
            alpha=0.7,
            label=f"{b} discharge",
            bottom=bottom_discharge[time_range_to_plot],
        )
        bottom_discharge[time_range_to_plot] -= p_out[time_range_to_plot]

    # --- Plot stored energy (averaged scaling) ---
    if e_bess_profiles:
        e_sum = sum(e_bess_profiles.values())
        plt.step(
            time_range_to_plot,
            e_sum[time_range_to_plot] / 8,
            "b",
            alpha=0.8,
            lw=2,
            label="Stored energy / 8",
        )

    # --- Slack ---
    plt.plot(
        time_range_to_plot,
        slack_in_sum[time_range_to_plot],
        "k:",
        lw=1.5,
        label="Slack import",
    )
    plt.plot(
        time_range_to_plot,
        -slack_out_sum[time_range_to_plot],
        "k--",
        lw=1.5,
        label="Slack export",
    )

    plt.ylabel("Power / Energy (kWh)")
    plt.xlabel("Time (quarter-hours)")
    plt.title("Energy System Operation Overview")
    plt.legend(loc="best", fontsize=9, ncol=2)
    plt.tight_layout()
    plt.show()


def optimize_energy_system(**kwargs):
    time_set = kwargs["time_set"]

    # Automatically detect all components
    pv_names = {k.split(".")[0] for k in kwargs if k.startswith("pv") and ".p_pv" in k}
    load_names = {
        k.split(".")[0] for k in kwargs if k.startswith("load") and ".p_cons" in k
    }
    bess_names = {
        k.split(".")[0] for k in kwargs if k.startswith("battery") and ".p_bess_in" in k
    }
    slack_names = {
        k.split(".")[0] for k in kwargs if k.startswith("slack") and ".p_slack_in" in k
    }

    prob = pulp.LpProblem("CSCopt", pulp.LpMinimize)

    # Global energy balance
    for t in time_set:
        total_pv = np.sum(kwargs[f"{pv}.p_pv"][t] for pv in pv_names)
        total_load = np.sum(kwargs[f"{load}.p_cons"][t] for load in load_names)
        total_bess_in = pulp.lpSum(kwargs[f"{b}.p_bess_in"][t] for b in bess_names)
        total_bess_out = pulp.lpSum(kwargs[f"{b}.p_bess_out"][t] for b in bess_names)
        total_slack_in = pulp.lpSum(kwargs[f"{s}.p_slack_in"][t] for s in slack_names)
        total_slack_out = pulp.lpSum(kwargs[f"{s}.p_slack_out"][t] for s in slack_names)

        # Energy balance constraint
        # We need to know which one is in and which one is out
        # Generation + Discharge + Import = Consumption + Charge + Export
        prob += (
            total_pv + total_slack_out + total_bess_out
            == total_load + total_slack_in + total_bess_in
        )

        # Battery constraints
        for b in bess_names:
            p_in = kwargs[f"{b}.p_bess_in"]
            p_out = kwargs[f"{b}.p_bess_out"]
            e_stor = kwargs[f"{b}.e_bess_stor"]
            cap = kwargs[f"{b}.capacity"]
            max_p = kwargs[f"{b}.max_charge_rate"]

            # maximum input and output power and mutual exclusivity
            k = (t + 1) % len(time_set)
            prob += e_stor[k] - e_stor[t] == p_in[t] - p_out[t]
            prob += e_stor[t] <= cap
            prob += p_in[t] <= min(
                max_p, (total_pv - total_load if total_pv > total_load else 0)
            )
            prob += p_out[t] <= min(
                max_p, (total_load - total_pv if total_load > total_pv else 0)
            )

    # Objective: minimize total exchange with the grid
    prob += pulp.lpSum(
        kwargs[f"{s}.p_slack_in"][t] + kwargs[f"{s}.p_slack_out"][t]
        for s in slack_names
        for t in time_set
    )

    status = prob.solve(pulp.GUROBI_CMD(msg=True))
    if pulp.LpStatus[status] != "Optimal":
        raise RuntimeError(f"Optimization failed: {pulp.LpStatus[status]}")

    plot_energy_flows(kwargs, time_range_to_plot=range(11040, 11136))

>>>>>>> 7d7f7c80
    return {
        "status": pulp.LpStatus[status],
        "objective": pulp.value(prob.objective),
    }
<|MERGE_RESOLUTION|>--- conflicted
+++ resolved
@@ -1,499 +1,257 @@
-import time
-
-import numpy as np
-import pulp
-from pulp import LpStatusOptimal
-import numpy as np
-import matplotlib.pyplot as plt
-import matplotlib.cm as cm
-
-from utils.logging_setup import get_logger
-
-<<<<<<< HEAD
-def plot_energy_flows(kwargs, time_range_to_plot=None):
-    time_set = kwargs["time_set"]
-    nT = len(time_set)
-    if time_range_to_plot is None:
-        time_range_to_plot = range(nT)
-
-    # Identify all components automatically
-    pv_names = {k.split(".")[0] for k in kwargs if k.startswith("pv") and ".p_pv" in k}
-    load_names = {
-        k.split(".")[0] for k in kwargs if k.startswith("load") and ".p_cons" in k
-    }
-    bess_names = {
-        k.split(".")[0] for k in kwargs if k.startswith("battery") and ".p_bess_in" in k
-    }
-    slack_names = {
-        k.split(".")[0] for k in kwargs if k.startswith("slack") and ".p_slack_in" in k
-    }
-
-    # --- Extract and sum all variables ---
-    # PV production
-    pv_profiles = {
-        pv: np.array([pulp.value(kwargs[f"{pv}.p_pv"][t]) for t in time_set])
-        for pv in pv_names
-    }
-    pv_sum = sum(pv_profiles.values())
-
-    # Loads
-    load_profiles = {
-        ld: np.array([pulp.value(kwargs[f"{ld}.p_cons"][t]) for t in time_set])
-        for ld in load_names
-    }
-    load_sum = sum(load_profiles.values())
-
-    # Battery flows
-    bess_in_profiles = {
-        b: np.array([pulp.value(kwargs[f"{b}.p_bess_in"][t]) for t in time_set])
-        for b in bess_names
-    }
-    bess_out_profiles = {
-        b: np.array([pulp.value(kwargs[f"{b}.p_bess_out"][t]) for t in time_set])
-        for b in bess_names
-    }
-    e_bess_profiles = {
-        b: np.array([pulp.value(kwargs[f"{b}.e_bess_stor"][t]) for t in time_set])
-        for b in bess_names
-    }
-    bess_in_sum = sum(bess_in_profiles.values()) if bess_in_profiles else np.zeros(nT)
-    bess_out_sum = (
-        sum(bess_out_profiles.values()) if bess_out_profiles else np.zeros(nT)
-    )
-
-    # Slack (import/export)
-    slack_in_sum = np.sum(
-        [
-            np.array([pulp.value(kwargs[f"{s}.p_slack_in"][t]) for t in time_set])
-            for s in slack_names
-        ],
-        axis=0,
-    )
-    slack_out_sum = np.sum(
-        [
-            np.array([pulp.value(kwargs[f"{s}.p_slack_out"][t]) for t in time_set])
-            for s in slack_names
-        ],
-        axis=0,
-    )
-
-    # --- Compute basic metrics ---
-    total_charge_hours = sum(np.sum(v > 0) for v in bess_in_profiles.values()) // 4
-    total_discharge_hours = sum(np.sum(v > 0) for v in bess_out_profiles.values()) // 4
-    print(f"Total charge hours: {total_charge_hours}")
-    print(f"Total discharge hours: {total_discharge_hours}")
-
-    # --- Plot setup ---
-    plt.figure(figsize=(10, 6))
-    colors_bess = cm.Greys(np.linspace(0.4, 0.8, len(bess_names))) if bess_names else []
-    colors_pv = cm.Reds(np.linspace(0.5, 0.9, len(pv_names))) if pv_names else []
-    colors_load = (
-        cm.Greens(np.linspace(0.5, 0.9, len(load_names))) if load_names else []
-    )
-
-    # --- Plot PVs ---
-    for color, (pv, p) in zip(colors_pv, pv_profiles.items()):
-        plt.plot(
-            time_range_to_plot,
-            p[time_range_to_plot],
-            color=color,
-            lw=1.5,
-            label=f"{pv} (PV)",
-        )
-    plt.plot(
-        time_range_to_plot, pv_sum[time_range_to_plot], "r", lw=2.5, label="Total PV"
-    )
-
-    # --- Plot loads ---
-    for color, (ld, p) in zip(colors_load, load_profiles.items()):
-        plt.plot(
-            time_range_to_plot,
-            p[time_range_to_plot],
-            color=color,
-            lw=1.5,
-            linestyle="--",
-            label=f"{ld} (Load)",
-        )
-    plt.plot(
-        time_range_to_plot,
-        load_sum[time_range_to_plot],
-        "g--",
-        lw=2.5,
-        label="Total Load",
-    )
-
-    # --- Plot battery charge/discharge ---
-    bottom_charge = np.zeros_like(time_set, dtype=float)
-    bottom_discharge = np.zeros_like(time_set, dtype=float)
-    for color, (b, p_in) in zip(colors_bess, bess_in_profiles.items()):
-        plt.bar(
-            time_range_to_plot,
-            p_in[time_range_to_plot],
-            color=color,
-            width=1.0,
-            label=f"{b} charge",
-            bottom=bottom_charge[time_range_to_plot],
-        )
-        bottom_charge[time_range_to_plot] += p_in[time_range_to_plot]
-    for color, (b, p_out) in zip(colors_bess, bess_out_profiles.items()):
-        plt.bar(
-            time_range_to_plot,
-            -p_out[time_range_to_plot],
-            color=color,
-            width=1.0,
-            alpha=0.7,
-            label=f"{b} discharge",
-            bottom=bottom_discharge[time_range_to_plot],
-        )
-        bottom_discharge[time_range_to_plot] -= p_out[time_range_to_plot]
-
-    # --- Plot stored energy (averaged scaling) ---
-    if e_bess_profiles:
-        e_sum = sum(e_bess_profiles.values())
-        plt.step(
-            time_range_to_plot,
-            e_sum[time_range_to_plot] / 8,
-            "b",
-            alpha=0.8,
-            lw=2,
-            label="Stored energy / 8",
-        )
-
-    # --- Slack ---
-    plt.plot(
-        time_range_to_plot,
-        slack_in_sum[time_range_to_plot],
-        "k:",
-        lw=1.5,
-        label="Slack import",
-    )
-    plt.plot(
-        time_range_to_plot,
-        -slack_out_sum[time_range_to_plot],
-        "k--",
-        lw=1.5,
-        label="Slack export",
-    )
-
-    plt.ylabel("Power / Energy (kWh)")
-    plt.xlabel("Time (quarter-hours)")
-    plt.title("Energy System Operation Overview")
-    plt.legend(loc="best", fontsize=9, ncol=2)
-    plt.tight_layout()
-    plt.show()
-
-
-def optimize_energy_system(**kwargs):
-    time_set = kwargs["time_set"]
-
-    # Automatically detect all components
-    pv_names = {k.split(".")[0] for k in kwargs if k.startswith("pv") and ".p_pv" in k}
-    load_names = {
-        k.split(".")[0] for k in kwargs if k.startswith("load") and ".p_cons" in k
-    }
-    bess_names = {
-        k.split(".")[0] for k in kwargs if k.startswith("battery") and ".p_bess_in" in k
-    }
-    slack_names = {
-        k.split(".")[0] for k in kwargs if k.startswith("slack") and ".p_slack_in" in k
-    }
-
-    prob = pulp.LpProblem("CSCopt", pulp.LpMinimize)
-
-    # Global energy balance
-    for t in time_set:
-        total_pv = np.sum(kwargs[f"{pv}.p_pv"][t] for pv in pv_names)
-        total_load = np.sum(kwargs[f"{load}.p_cons"][t] for load in load_names)
-        total_bess_in = pulp.lpSum(kwargs[f"{b}.p_bess_in"][t] for b in bess_names)
-        total_bess_out = pulp.lpSum(kwargs[f"{b}.p_bess_out"][t] for b in bess_names)
-        total_slack_in = pulp.lpSum(kwargs[f"{s}.p_slack_in"][t] for s in slack_names)
-        total_slack_out = pulp.lpSum(kwargs[f"{s}.p_slack_out"][t] for s in slack_names)
-
-        # Energy balance constraint
-        # We need to know which one is in and which one is out
-        # Generation + Discharge + Import = Consumption + Charge + Export
-        prob += (
-            total_pv + total_slack_out + total_bess_out
-            == total_load + total_slack_in + total_bess_in
-        )
-
-        # Battery constraints
-        for b in bess_names:
-            p_in = kwargs[f"{b}.p_bess_in"]
-            p_out = kwargs[f"{b}.p_bess_out"]
-            e_stor = kwargs[f"{b}.e_bess_stor"]
-            cap = kwargs[f"{b}.capacity"]
-            max_p = kwargs[f"{b}.max_charge_rate"]
-
-            # maximum input and output power and mutual exclusivity
-            k = (t + 1) % len(time_set)
-            prob += e_stor[k] - e_stor[t] == p_in[t] - p_out[t]
-            prob += e_stor[t] <= cap
-            prob += p_in[t] <= min(
-                max_p, (total_pv - total_load if total_pv > total_load else 0)
-            )
-            prob += p_out[t] <= min(
-                max_p, (total_load - total_pv if total_load > total_pv else 0)
-            )
-
-    # Objective: minimize total exchange with the grid
-    prob += pulp.lpSum(
-        kwargs[f"{s}.p_slack_in"][t] + kwargs[f"{s}.p_slack_out"][t]
-        for s in slack_names
-        for t in time_set
-    )
-
-    status = prob.solve(pulp.GUROBI_CMD(msg=True))
-    if pulp.LpStatus[status] != "Optimal":
-        raise RuntimeError(f"Optimization failed: {pulp.LpStatus[status]}")
-
-    plot_energy_flows(kwargs, time_range_to_plot=range(11040, 11136))
-
-=======
-log = get_logger(__name__)
-
-
-def plot_energy_flows(kwargs, time_range_to_plot=None):
-    time_set = kwargs["time_set"]
-    nT = len(time_set)
-    if time_range_to_plot is None:
-        time_range_to_plot = range(nT)
-
-    # Identify all components automatically
-    pv_names = {k.split(".")[0] for k in kwargs if k.startswith("pv") and ".p_pv" in k}
-    load_names = {
-        k.split(".")[0] for k in kwargs if k.startswith("load") and ".p_cons" in k
-    }
-    bess_names = {
-        k.split(".")[0] for k in kwargs if k.startswith("battery") and ".p_bess_in" in k
-    }
-    slack_names = {
-        k.split(".")[0] for k in kwargs if k.startswith("slack") and ".p_slack_in" in k
-    }
-
-    # --- Extract and sum all variables ---
-    # PV production
-    pv_profiles = {
-        pv: np.array([pulp.value(kwargs[f"{pv}.p_pv"][t]) for t in time_set])
-        for pv in pv_names
-    }
-    pv_sum = sum(pv_profiles.values())
-
-    # Loads
-    load_profiles = {
-        ld: np.array([pulp.value(kwargs[f"{ld}.p_cons"][t]) for t in time_set])
-        for ld in load_names
-    }
-    load_sum = sum(load_profiles.values())
-
-    # Battery flows
-    bess_in_profiles = {
-        b: np.array([pulp.value(kwargs[f"{b}.p_bess_in"][t]) for t in time_set])
-        for b in bess_names
-    }
-    bess_out_profiles = {
-        b: np.array([pulp.value(kwargs[f"{b}.p_bess_out"][t]) for t in time_set])
-        for b in bess_names
-    }
-    e_bess_profiles = {
-        b: np.array([pulp.value(kwargs[f"{b}.e_bess_stor"][t]) for t in time_set])
-        for b in bess_names
-    }
-    bess_in_sum = sum(bess_in_profiles.values()) if bess_in_profiles else np.zeros(nT)
-    bess_out_sum = (
-        sum(bess_out_profiles.values()) if bess_out_profiles else np.zeros(nT)
-    )
-
-    # Slack (import/export)
-    slack_in_sum = np.sum(
-        [
-            np.array([pulp.value(kwargs[f"{s}.p_slack_in"][t]) for t in time_set])
-            for s in slack_names
-        ],
-        axis=0,
-    )
-    slack_out_sum = np.sum(
-        [
-            np.array([pulp.value(kwargs[f"{s}.p_slack_out"][t]) for t in time_set])
-            for s in slack_names
-        ],
-        axis=0,
-    )
-
-    # --- Compute basic metrics ---
-    total_charge_hours = sum(np.sum(v > 0) for v in bess_in_profiles.values()) // 4
-    total_discharge_hours = sum(np.sum(v > 0) for v in bess_out_profiles.values()) // 4
-    print(f"Total charge hours: {total_charge_hours}")
-    print(f"Total discharge hours: {total_discharge_hours}")
-
-    # --- Plot setup ---
-    plt.figure(figsize=(10, 6))
-    colors_bess = cm.Greys(np.linspace(0.4, 0.8, len(bess_names))) if bess_names else []
-    colors_pv = cm.Reds(np.linspace(0.5, 0.9, len(pv_names))) if pv_names else []
-    colors_load = (
-        cm.Greens(np.linspace(0.5, 0.9, len(load_names))) if load_names else []
-    )
-
-    # --- Plot PVs ---
-    for color, (pv, p) in zip(colors_pv, pv_profiles.items()):
-        plt.plot(
-            time_range_to_plot,
-            p[time_range_to_plot],
-            color=color,
-            lw=1.5,
-            label=f"{pv} (PV)",
-        )
-    plt.plot(
-        time_range_to_plot, pv_sum[time_range_to_plot], "r", lw=2.5, label="Total PV"
-    )
-
-    # --- Plot loads ---
-    for color, (ld, p) in zip(colors_load, load_profiles.items()):
-        plt.plot(
-            time_range_to_plot,
-            p[time_range_to_plot],
-            color=color,
-            lw=1.5,
-            linestyle="--",
-            label=f"{ld} (Load)",
-        )
-    plt.plot(
-        time_range_to_plot,
-        load_sum[time_range_to_plot],
-        "g--",
-        lw=2.5,
-        label="Total Load",
-    )
-
-    # --- Plot battery charge/discharge ---
-    bottom_charge = np.zeros_like(time_set, dtype=float)
-    bottom_discharge = np.zeros_like(time_set, dtype=float)
-    for color, (b, p_in) in zip(colors_bess, bess_in_profiles.items()):
-        plt.bar(
-            time_range_to_plot,
-            p_in[time_range_to_plot],
-            color=color,
-            width=1.0,
-            label=f"{b} charge",
-            bottom=bottom_charge[time_range_to_plot],
-        )
-        bottom_charge[time_range_to_plot] += p_in[time_range_to_plot]
-    for color, (b, p_out) in zip(colors_bess, bess_out_profiles.items()):
-        plt.bar(
-            time_range_to_plot,
-            -p_out[time_range_to_plot],
-            color=color,
-            width=1.0,
-            alpha=0.7,
-            label=f"{b} discharge",
-            bottom=bottom_discharge[time_range_to_plot],
-        )
-        bottom_discharge[time_range_to_plot] -= p_out[time_range_to_plot]
-
-    # --- Plot stored energy (averaged scaling) ---
-    if e_bess_profiles:
-        e_sum = sum(e_bess_profiles.values())
-        plt.step(
-            time_range_to_plot,
-            e_sum[time_range_to_plot] / 8,
-            "b",
-            alpha=0.8,
-            lw=2,
-            label="Stored energy / 8",
-        )
-
-    # --- Slack ---
-    plt.plot(
-        time_range_to_plot,
-        slack_in_sum[time_range_to_plot],
-        "k:",
-        lw=1.5,
-        label="Slack import",
-    )
-    plt.plot(
-        time_range_to_plot,
-        -slack_out_sum[time_range_to_plot],
-        "k--",
-        lw=1.5,
-        label="Slack export",
-    )
-
-    plt.ylabel("Power / Energy (kWh)")
-    plt.xlabel("Time (quarter-hours)")
-    plt.title("Energy System Operation Overview")
-    plt.legend(loc="best", fontsize=9, ncol=2)
-    plt.tight_layout()
-    plt.show()
-
-
-def optimize_energy_system(**kwargs):
-    time_set = kwargs["time_set"]
-
-    # Automatically detect all components
-    pv_names = {k.split(".")[0] for k in kwargs if k.startswith("pv") and ".p_pv" in k}
-    load_names = {
-        k.split(".")[0] for k in kwargs if k.startswith("load") and ".p_cons" in k
-    }
-    bess_names = {
-        k.split(".")[0] for k in kwargs if k.startswith("battery") and ".p_bess_in" in k
-    }
-    slack_names = {
-        k.split(".")[0] for k in kwargs if k.startswith("slack") and ".p_slack_in" in k
-    }
-
-    prob = pulp.LpProblem("CSCopt", pulp.LpMinimize)
-
-    # Global energy balance
-    for t in time_set:
-        total_pv = np.sum(kwargs[f"{pv}.p_pv"][t] for pv in pv_names)
-        total_load = np.sum(kwargs[f"{load}.p_cons"][t] for load in load_names)
-        total_bess_in = pulp.lpSum(kwargs[f"{b}.p_bess_in"][t] for b in bess_names)
-        total_bess_out = pulp.lpSum(kwargs[f"{b}.p_bess_out"][t] for b in bess_names)
-        total_slack_in = pulp.lpSum(kwargs[f"{s}.p_slack_in"][t] for s in slack_names)
-        total_slack_out = pulp.lpSum(kwargs[f"{s}.p_slack_out"][t] for s in slack_names)
-
-        # Energy balance constraint
-        # We need to know which one is in and which one is out
-        # Generation + Discharge + Import = Consumption + Charge + Export
-        prob += (
-            total_pv + total_slack_out + total_bess_out
-            == total_load + total_slack_in + total_bess_in
-        )
-
-        # Battery constraints
-        for b in bess_names:
-            p_in = kwargs[f"{b}.p_bess_in"]
-            p_out = kwargs[f"{b}.p_bess_out"]
-            e_stor = kwargs[f"{b}.e_bess_stor"]
-            cap = kwargs[f"{b}.capacity"]
-            max_p = kwargs[f"{b}.max_charge_rate"]
-
-            # maximum input and output power and mutual exclusivity
-            k = (t + 1) % len(time_set)
-            prob += e_stor[k] - e_stor[t] == p_in[t] - p_out[t]
-            prob += e_stor[t] <= cap
-            prob += p_in[t] <= min(
-                max_p, (total_pv - total_load if total_pv > total_load else 0)
-            )
-            prob += p_out[t] <= min(
-                max_p, (total_load - total_pv if total_load > total_pv else 0)
-            )
-
-    # Objective: minimize total exchange with the grid
-    prob += pulp.lpSum(
-        kwargs[f"{s}.p_slack_in"][t] + kwargs[f"{s}.p_slack_out"][t]
-        for s in slack_names
-        for t in time_set
-    )
-
-    status = prob.solve(pulp.GUROBI_CMD(msg=True))
-    if pulp.LpStatus[status] != "Optimal":
-        raise RuntimeError(f"Optimization failed: {pulp.LpStatus[status]}")
-
-    plot_energy_flows(kwargs, time_range_to_plot=range(11040, 11136))
-
->>>>>>> 7d7f7c80
-    return {
-        "status": pulp.LpStatus[status],
-        "objective": pulp.value(prob.objective),
-    }
+import time
+
+import numpy as np
+import pulp
+from pulp import LpStatusOptimal
+import numpy as np
+import matplotlib.pyplot as plt
+import matplotlib.cm as cm
+
+from utils.logging_setup import get_logger
+
+log = get_logger(__name__)
+
+
+def plot_energy_flows(kwargs, time_range_to_plot=None):
+    time_set = kwargs["time_set"]
+    nT = len(time_set)
+    if time_range_to_plot is None:
+        time_range_to_plot = range(nT)
+
+    # Identify all components automatically
+    pv_names = {k.split(".")[0] for k in kwargs if k.startswith("pv") and ".p_pv" in k}
+    load_names = {
+        k.split(".")[0] for k in kwargs if k.startswith("load") and ".p_cons" in k
+    }
+    bess_names = {
+        k.split(".")[0] for k in kwargs if k.startswith("battery") and ".p_bess_in" in k
+    }
+    slack_names = {
+        k.split(".")[0] for k in kwargs if k.startswith("slack") and ".p_slack_in" in k
+    }
+
+    # --- Extract and sum all variables ---
+    # PV production
+    pv_profiles = {
+        pv: np.array([pulp.value(kwargs[f"{pv}.p_pv"][t]) for t in time_set])
+        for pv in pv_names
+    }
+    pv_sum = sum(pv_profiles.values())
+
+    # Loads
+    load_profiles = {
+        ld: np.array([pulp.value(kwargs[f"{ld}.p_cons"][t]) for t in time_set])
+        for ld in load_names
+    }
+    load_sum = sum(load_profiles.values())
+
+    # Battery flows
+    bess_in_profiles = {
+        b: np.array([pulp.value(kwargs[f"{b}.p_bess_in"][t]) for t in time_set])
+        for b in bess_names
+    }
+    bess_out_profiles = {
+        b: np.array([pulp.value(kwargs[f"{b}.p_bess_out"][t]) for t in time_set])
+        for b in bess_names
+    }
+    e_bess_profiles = {
+        b: np.array([pulp.value(kwargs[f"{b}.e_bess_stor"][t]) for t in time_set])
+        for b in bess_names
+    }
+    bess_in_sum = sum(bess_in_profiles.values()) if bess_in_profiles else np.zeros(nT)
+    bess_out_sum = (
+        sum(bess_out_profiles.values()) if bess_out_profiles else np.zeros(nT)
+    )
+
+    # Slack (import/export)
+    slack_in_sum = np.sum(
+        [
+            np.array([pulp.value(kwargs[f"{s}.p_slack_in"][t]) for t in time_set])
+            for s in slack_names
+        ],
+        axis=0,
+    )
+    slack_out_sum = np.sum(
+        [
+            np.array([pulp.value(kwargs[f"{s}.p_slack_out"][t]) for t in time_set])
+            for s in slack_names
+        ],
+        axis=0,
+    )
+
+    # --- Compute basic metrics ---
+    total_charge_hours = sum(np.sum(v > 0) for v in bess_in_profiles.values()) // 4
+    total_discharge_hours = sum(np.sum(v > 0) for v in bess_out_profiles.values()) // 4
+    print(f"Total charge hours: {total_charge_hours}")
+    print(f"Total discharge hours: {total_discharge_hours}")
+
+    # --- Plot setup ---
+    plt.figure(figsize=(10, 6))
+    colors_bess = cm.Greys(np.linspace(0.4, 0.8, len(bess_names))) if bess_names else []
+    colors_pv = cm.Reds(np.linspace(0.5, 0.9, len(pv_names))) if pv_names else []
+    colors_load = (
+        cm.Greens(np.linspace(0.5, 0.9, len(load_names))) if load_names else []
+    )
+
+    # --- Plot PVs ---
+    for color, (pv, p) in zip(colors_pv, pv_profiles.items()):
+        plt.plot(
+            time_range_to_plot,
+            p[time_range_to_plot],
+            color=color,
+            lw=1.5,
+            label=f"{pv} (PV)",
+        )
+    plt.plot(
+        time_range_to_plot, pv_sum[time_range_to_plot], "r", lw=2.5, label="Total PV"
+    )
+
+    # --- Plot loads ---
+    for color, (ld, p) in zip(colors_load, load_profiles.items()):
+        plt.plot(
+            time_range_to_plot,
+            p[time_range_to_plot],
+            color=color,
+            lw=1.5,
+            linestyle="--",
+            label=f"{ld} (Load)",
+        )
+    plt.plot(
+        time_range_to_plot,
+        load_sum[time_range_to_plot],
+        "g--",
+        lw=2.5,
+        label="Total Load",
+    )
+
+    # --- Plot battery charge/discharge ---
+    bottom_charge = np.zeros_like(time_set, dtype=float)
+    bottom_discharge = np.zeros_like(time_set, dtype=float)
+    for color, (b, p_in) in zip(colors_bess, bess_in_profiles.items()):
+        plt.bar(
+            time_range_to_plot,
+            p_in[time_range_to_plot],
+            color=color,
+            width=1.0,
+            label=f"{b} charge",
+            bottom=bottom_charge[time_range_to_plot],
+        )
+        bottom_charge[time_range_to_plot] += p_in[time_range_to_plot]
+    for color, (b, p_out) in zip(colors_bess, bess_out_profiles.items()):
+        plt.bar(
+            time_range_to_plot,
+            -p_out[time_range_to_plot],
+            color=color,
+            width=1.0,
+            alpha=0.7,
+            label=f"{b} discharge",
+            bottom=bottom_discharge[time_range_to_plot],
+        )
+        bottom_discharge[time_range_to_plot] -= p_out[time_range_to_plot]
+
+    # --- Plot stored energy (averaged scaling) ---
+    if e_bess_profiles:
+        e_sum = sum(e_bess_profiles.values())
+        plt.step(
+            time_range_to_plot,
+            e_sum[time_range_to_plot] / 8,
+            "b",
+            alpha=0.8,
+            lw=2,
+            label="Stored energy / 8",
+        )
+
+    # --- Slack ---
+    plt.plot(
+        time_range_to_plot,
+        slack_in_sum[time_range_to_plot],
+        "k:",
+        lw=1.5,
+        label="Slack import",
+    )
+    plt.plot(
+        time_range_to_plot,
+        -slack_out_sum[time_range_to_plot],
+        "k--",
+        lw=1.5,
+        label="Slack export",
+    )
+
+    plt.ylabel("Power / Energy (kWh)")
+    plt.xlabel("Time (quarter-hours)")
+    plt.title("Energy System Operation Overview")
+    plt.legend(loc="best", fontsize=9, ncol=2)
+    plt.tight_layout()
+    plt.show()
+
+
+def optimize_energy_system(**kwargs):
+    time_set = kwargs["time_set"]
+
+    # Automatically detect all components
+    pv_names = {k.split(".")[0] for k in kwargs if k.startswith("pv") and ".p_pv" in k}
+    load_names = {
+        k.split(".")[0] for k in kwargs if k.startswith("load") and ".p_cons" in k
+    }
+    bess_names = {
+        k.split(".")[0] for k in kwargs if k.startswith("battery") and ".p_bess_in" in k
+    }
+    slack_names = {
+        k.split(".")[0] for k in kwargs if k.startswith("slack") and ".p_slack_in" in k
+    }
+
+    prob = pulp.LpProblem("CSCopt", pulp.LpMinimize)
+
+    # Global energy balance
+    for t in time_set:
+        total_pv = np.sum(kwargs[f"{pv}.p_pv"][t] for pv in pv_names)
+        total_load = np.sum(kwargs[f"{load}.p_cons"][t] for load in load_names)
+        total_bess_in = pulp.lpSum(kwargs[f"{b}.p_bess_in"][t] for b in bess_names)
+        total_bess_out = pulp.lpSum(kwargs[f"{b}.p_bess_out"][t] for b in bess_names)
+        total_slack_in = pulp.lpSum(kwargs[f"{s}.p_slack_in"][t] for s in slack_names)
+        total_slack_out = pulp.lpSum(kwargs[f"{s}.p_slack_out"][t] for s in slack_names)
+
+        # Energy balance constraint
+        # We need to know which one is in and which one is out
+        # Generation + Discharge + Import = Consumption + Charge + Export
+        prob += (
+            total_pv + total_slack_out + total_bess_out
+            == total_load + total_slack_in + total_bess_in
+        )
+
+        # Battery constraints
+        for b in bess_names:
+            p_in = kwargs[f"{b}.p_bess_in"]
+            p_out = kwargs[f"{b}.p_bess_out"]
+            e_stor = kwargs[f"{b}.e_bess_stor"]
+            cap = kwargs[f"{b}.capacity"]
+            max_p = kwargs[f"{b}.max_charge_rate"]
+
+            # maximum input and output power and mutual exclusivity
+            k = (t + 1) % len(time_set)
+            prob += e_stor[k] - e_stor[t] == p_in[t] - p_out[t]
+            prob += e_stor[t] <= cap
+            prob += p_in[t] <= min(
+                max_p, (total_pv - total_load if total_pv > total_load else 0)
+            )
+            prob += p_out[t] <= min(
+                max_p, (total_load - total_pv if total_load > total_pv else 0)
+            )
+
+    # Objective: minimize total exchange with the grid
+    prob += pulp.lpSum(
+        kwargs[f"{s}.p_slack_in"][t] + kwargs[f"{s}.p_slack_out"][t]
+        for s in slack_names
+        for t in time_set
+    )
+
+    status = prob.solve(pulp.GUROBI_CMD(msg=True))
+    if pulp.LpStatus[status] != "Optimal":
+        raise RuntimeError(f"Optimization failed: {pulp.LpStatus[status]}")
+
+    plot_energy_flows(kwargs, time_range_to_plot=range(11040, 11136))
+
+    return {
+        "status": pulp.LpStatus[status],
+        "objective": pulp.value(prob.objective),
+    }