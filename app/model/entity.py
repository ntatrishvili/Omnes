import secrets
from typing import Optional, Dict

from app.conversion.converter import Converter
from app.conversion.pulp_converter import PulpConverter
from app.infra.quantity import Quantity
from app.infra.relation import Relation
from app.infra.timeseries_object_factory import (
    TimeseriesFactory,
    DefaultTimeseriesFactory,
)


class Entity:
    """
    Represents any modelled object (e.g., component, device, node) in the system.

    Entities form the core building blocks of the energy system model. Each Entity
    can have quantities (data or decision variables), hierarchical sub-entities,
    and semantic or optimization-relevant relations.

    Attributes:
        - id (str): Unique identifier.
        - quantities (Dict[str, Quantity]): Named quantities belonging to this entity.
        - sub_entities (list[Entity]): Optional nested child entities.
        - relations (list[Relation]): Constraints or rules related to this entity.
        - ts_factory (TimeseriesFactory): Used to generate time series objects in an advanced manner.
    """

    def __init__(
        self,
        id: Optional[str] = None,
        ts_factory: TimeseriesFactory = DefaultTimeseriesFactory(),
        **kwargs,
    ):
        """
        Initialize the entity with an optional id.
        """
        self.id = str(id) if id is not None else secrets.token_hex(16)
        self.quantities: Dict[str, Quantity] = {}
        self.sub_entities: list[Entity] = []
        self.relations: list[Relation] = []
        self.parent = None
        self.ts_factory = ts_factory or DefaultTimeseriesFactory()
        self.relations = {Relation(expr=rel) for rel in kwargs.pop("relations", [])}
        if "input_path" in kwargs and "col" not in kwargs:
            kwargs["col"] = self.id

    def add_sub_entity(self, entity) -> None:
        """
        Add a sub_entity to the current entity.
        """
        entity.parent = self
        entity.parent_id = self.id
        self.sub_entities.append(entity)

    def convert(
        self, time_set: int, new_freq: str, converter: Optional[Converter] = None
    ):
        """
        Delegate to a visitor for conversion.
        """
        return converter.convert(self, time_set, new_freq)

    def __str__(self):
        """
        String representation of the entity.
        """
        sub_entities_str = ", ".join(
            [str(sub_entity) for sub_entity in self.sub_entities]
        )
        return f"Entity '{self.id}' containing: [{sub_entities_str}]"

<<<<<<< HEAD
    def __getitem__(self, item):
        """
        Allows direct access to quantities via `entity["name"]`
        """
        if item in self.quantities:
            return self.quantities[item]
=======
    def __getattr__(self, name):
        """
        Get an attribute by name, checking parameters and quantities.
        """
        if name in self.parameters:
            return self.parameters[name]
        elif name in self.quantities:
            return self.quantities[name]
>>>>>>> 5f820158
        else:
            raise KeyError(f"'{name}' not found in parameters or quantities")

    def __dir__(self):
        """
        Extend the default dir to include parameters and quantities.
        """
        return (
            super().__dir__()
            + list(self.quantities.keys())
            + list(self.parameters.keys())
        )<|MERGE_RESOLUTION|>--- conflicted
+++ resolved
@@ -2,7 +2,6 @@
 from typing import Optional, Dict
 
 from app.conversion.converter import Converter
-from app.conversion.pulp_converter import PulpConverter
 from app.infra.quantity import Quantity
 from app.infra.relation import Relation
 from app.infra.timeseries_object_factory import (
@@ -71,23 +70,12 @@
         )
         return f"Entity '{self.id}' containing: [{sub_entities_str}]"
 
-<<<<<<< HEAD
-    def __getitem__(self, item):
-        """
-        Allows direct access to quantities via `entity["name"]`
-        """
-        if item in self.quantities:
-            return self.quantities[item]
-=======
     def __getattr__(self, name):
         """
         Get an attribute by name, checking parameters and quantities.
         """
-        if name in self.parameters:
-            return self.parameters[name]
-        elif name in self.quantities:
+        if name in self.quantities:
             return self.quantities[name]
->>>>>>> 5f820158
         else:
             raise KeyError(f"'{name}' not found in parameters or quantities")
 
@@ -95,8 +83,4 @@
         """
         Extend the default dir to include parameters and quantities.
         """
-        return (
-            super().__dir__()
-            + list(self.quantities.keys())
-            + list(self.parameters.keys())
-        )+        return super().__dir__() + list(self.quantities.keys())